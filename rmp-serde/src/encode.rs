use serde;

use std::fmt;
use std::io::Write;

use rmp::Marker;
use rmp::encode::{
    write_nil,
    write_bool,
    write_uint,
    write_sint,
    write_f32,
    write_f64,
    write_str,
    write_array_len,
    write_map_len,
    write_bin_len,
    WriteError,
    FixedValueWriteError,
    ValueWriteError,
};

#[derive(Debug)]
pub enum Error {
    /// Failed to write MessagePack'ed single-byte value into the write.
    InvalidFixedValueWrite(WriteError),
    InvalidValueWrite(ValueWriteError),
}

impl ::std::error::Error for Error {
    fn description(&self) -> &str { "an error occurred while writing encoded value" }

    fn cause(&self) -> Option<&::std::error::Error> {
        match *self {
            Error::InvalidFixedValueWrite(ref err) => Some(err),
            Error::InvalidValueWrite(ref err) => Some(err),
        }
    }
}

impl fmt::Display for Error {
    fn fmt(&self, f: &mut fmt::Formatter) -> fmt::Result {
        ::std::error::Error::description(self).fmt(f)
    }
}


impl From<FixedValueWriteError> for Error {
    fn from(err: FixedValueWriteError) -> Error {
        match err {
            FixedValueWriteError(err) => Error::InvalidFixedValueWrite(err)
        }
    }
}

impl From<ValueWriteError> for Error {
    fn from(err: ValueWriteError) -> Error {
        Error::InvalidValueWrite(err)
    }
}

pub trait VariantWriter {
    fn write_struct_len<W>(&self, wr: &mut W, len: u32) -> Result<Marker, ValueWriteError> where W: Write;
    fn write_field_name<W>(&self, wr: &mut W, _key: &str) -> Result<(), ValueWriteError> where W: Write;
}

/// Writes struct as MessagePack array with no field names
pub struct StructArrayWriter;

impl VariantWriter for StructArrayWriter {
    fn write_struct_len<W>(&self, wr: &mut W, len: u32) -> Result<Marker, ValueWriteError>
        where W: Write
    {
        write_array_len(wr, len)
    }

    /// This implementation does not write field names
    #[allow(unused_variables)]
    fn write_field_name<W>(&self, wr: &mut W, _key: &str) -> Result<(), ValueWriteError>
        where W: Write
    {
        Ok(())
    }
}

/// Writes struct as MessagePack map including field names
pub struct StructMapWriter;

impl VariantWriter for StructMapWriter {
    fn write_struct_len<W>(&self, wr: &mut W, len: u32) -> Result<Marker, ValueWriteError>
        where W: Write
    {
        write_map_len(wr, len)
    }

    fn write_field_name<W>(&self, wr: &mut W, _key: &str) -> Result<(), ValueWriteError>
        where W: Write
    {
        write_str(wr, _key)
    }
}

/// Creates a new MessagePack encoder with default variant options
pub fn new_default_serializer<'a>(wr: &'a mut Write) -> Serializer<'a, StructArrayWriter> {
    Serializer::new(wr, StructArrayWriter)
}

/// Represents MessagePack serialization implementation.
///
/// # Note
///
/// MessagePack has no specification about how to encode variant types. Thus we are free to do
/// whatever we want, so the given chose may be not ideal for you.
///
/// Every Rust variant value can be represented as a tuple of index and a value.
///
/// All instances of `ErrorKind::Interrupted` are handled by this function and the underlying
/// operation is retried.
// TODO: Docs. Examples.
pub struct Serializer<'a, W: VariantWriter> {
    wr: &'a mut Write,
<<<<<<< HEAD
    verbose: bool,
=======
    vw: W,
>>>>>>> 12960379
}

impl<'a, W: VariantWriter> Serializer<'a, W> {
    /// Creates a new MessagePack encoder whose output will be written to the writer specified.
    pub fn new(wr: &'a mut Write, variant_writer: W) -> Serializer<'a, W> {
        Serializer {
            wr: wr,
<<<<<<< HEAD
            verbose: false,
        }
    }

    /// Creates a new MessagePack encoder whose output will be written to the writer specified.
    /// structs will be written as maps in MessagePack
    pub fn new_verbose(wr: &'a mut Write) -> Serializer<'a> {
        Serializer {
            wr: wr,
            verbose: true,
=======
            vw: variant_writer,
>>>>>>> 12960379
        }
    }
}

impl<'a, W: VariantWriter> serde::Serializer for Serializer<'a, W> {
    type Error = Error;

    fn visit_unit(&mut self) -> Result<(), Error> {
        write_nil(&mut self.wr).map_err(From::from)
    }

    fn visit_bool(&mut self, val: bool) -> Result<(), Error> {
        write_bool(&mut self.wr, val).map_err(From::from)
    }

    fn visit_u8(&mut self, val: u8) -> Result<(), Error> {
        self.visit_u64(val as u64)
    }

    fn visit_u16(&mut self, val: u16) -> Result<(), Error> {
        self.visit_u64(val as u64)
    }

    fn visit_u32(&mut self, val: u32) -> Result<(), Error> {
        self.visit_u64(val as u64)
    }

    fn visit_u64(&mut self, val: u64) -> Result<(), Error> {
        try!(write_uint(&mut self.wr, val));

        Ok(())
    }

    fn visit_usize(&mut self, val: usize) -> Result<(), Error> {
        self.visit_u64(val as u64)
    }

    fn visit_i8(&mut self, val: i8) -> Result<(), Error> {
        self.visit_i64(val as i64)
    }

    fn visit_i16(&mut self, val: i16) -> Result<(), Error> {
        self.visit_i64(val as i64)
    }

    fn visit_i32(&mut self, val: i32) -> Result<(), Error> {
        self.visit_i64(val as i64)
    }

    fn visit_i64(&mut self, val: i64) -> Result<(), Error> {
        try!(write_sint(&mut self.wr, val));

        Ok(())
    }

    fn visit_isize(&mut self, val: isize) -> Result<(), Error> {
        self.visit_i64(val as i64)
    }

    fn visit_f32(&mut self, val: f32) -> Result<(), Error> {
        write_f32(&mut self.wr, val).map_err(From::from)
    }

    fn visit_f64(&mut self, val: f64) -> Result<(), Error> {
        write_f64(&mut self.wr, val).map_err(From::from)
    }

    // TODO: The implementation involves heap allocation and is unstable.
    fn visit_char(&mut self, val: char) -> Result<(), Error> {
        let mut buf = String::new();
        buf.push(val);
        self.visit_str(&buf)
    }

    fn visit_str(&mut self, val: &str) -> Result<(), Error> {
        write_str(&mut self.wr, val).map_err(From::from)
    }

    fn visit_unit_variant(&mut self,
                          _name: &str,
                          variant_index: usize,
                          _variant: &str) -> Result<(), Error>
    {
        // Mark that we want to encode a variant type.
        try!(write_array_len(&mut self.wr, 2));

        // Encode a value position...
        try!(self.visit_usize(variant_index));

        // ... and its arguments length.
        try!(write_array_len(&mut self.wr, 0));

        Ok(())
    }

    /// Encodes and attempts to write the enum value into the Write.
    ///
    /// Currently we encode variant types as a tuple of id with array of args, like: [id, [args...]]
    fn visit_tuple_variant<V>(&mut self,
                              _name: &str,
                              variant_index: usize,
                              _variant: &str,
                              mut visitor: V) -> Result<(), Error>
        where V: serde::ser::SeqVisitor,
    {
        // Mark that we want to encode a variant type.
        try!(write_array_len(&mut self.wr, 2));

        // Encode a value position...
        try!(self.visit_usize(variant_index));

        let len = match visitor.len() {
            Some(len) => len,
            None => panic!("do not know how to serialize a sequence with no length"),
        };

        // ... and its arguments length.
        try!(write_array_len(&mut self.wr, len as u32));

        while let Some(()) = try!(visitor.visit(self)) { }

        Ok(())
    }

    fn visit_struct_variant<V>(&mut self,
                               _name: &str,
                               _variant_index: usize,
                               _variant: &str,
                               _visitor: V) -> Result<(), Error>
        where V: serde::ser::MapVisitor,
    {
        unimplemented!()
    }

    fn visit_none(&mut self) -> Result<(), Error> {
        self.visit_unit()
    }

    fn visit_some<T>(&mut self, v: T) -> Result<(), Error>
        where T: serde::Serialize,
    {
        v.serialize(self)
    }

    // TODO: Check len, overflow is possible.
    fn visit_seq<V>(&mut self, mut visitor: V) -> Result<(), Error>
        where V: serde::ser::SeqVisitor,
    {
        let len = match visitor.len() {
            Some(len) => len,
            None => panic!("do not know how to serialize a sequence with no length"),
        };

        try!(write_array_len(&mut self.wr, len as u32));

        while let Some(()) = try!(visitor.visit(self)) { }

        Ok(())
    }

    fn visit_seq_elt<V>(&mut self, value: V) -> Result<(), Error>
        where V: serde::Serialize,
    {
        value.serialize(self)
    }

    fn visit_map<V>(&mut self, mut visitor: V) -> Result<(), Error>
        where V: serde::ser::MapVisitor,
    {
        let len = match visitor.len() {
            Some(len) => len,
            None => panic!("do not know how to serialize a map with no length"),
        };

        try!(write_map_len(&mut self.wr, len as u32));

        while let Some(()) = try!(visitor.visit(self)) { }

        Ok(())
    }

    fn visit_map_elt<K, V>(&mut self, key: K, value: V) -> Result<(), Error>
        where K: serde::Serialize,
              V: serde::Serialize,
    {
        try!(key.serialize(self));
        value.serialize(self)
    }

    fn visit_struct<V>(&mut self, _name: &str, mut visitor: V) -> Result<(), Error>
        where V: serde::ser::MapVisitor,
    {
        let len = match visitor.len() {
            Some(len) => len,
            None => panic!("do not know how to serialize a sequence with no length"),
        };

<<<<<<< HEAD
        if self.verbose {
            try!(write_map_len(&mut self.wr, len as u32));
        } else {
            try!(write_array_len(&mut self.wr, len as u32));
        }
=======
        try!(self.vw.write_struct_len(&mut self.wr, len as u32));
>>>>>>> 12960379

        while let Some(()) = try!(visitor.visit(self)) { }

        Ok(())
    }

    fn visit_struct_elt<V>(&mut self, _key: &str, value: V) -> Result<(), Error>
        where V: serde::Serialize,
    {
<<<<<<< HEAD
        if self.verbose {
            if let Err(e) = write_str(&mut self.wr, _key).map_err(From::from) {
                return Err(e);
            }
        }
=======
        try!(self.vw.write_field_name(&mut self.wr, _key));
>>>>>>> 12960379
        value.serialize(self)
    }

    fn visit_bytes(&mut self, value: &[u8]) -> Result<(), Error> {
        try!(write_bin_len(&mut self.wr, value.len() as u32));
        self.wr.write_all(value).map_err(|err| Error::InvalidValueWrite(ValueWriteError::InvalidDataWrite(WriteError(err))))
    }
}<|MERGE_RESOLUTION|>--- conflicted
+++ resolved
@@ -119,11 +119,7 @@
 // TODO: Docs. Examples.
 pub struct Serializer<'a, W: VariantWriter> {
     wr: &'a mut Write,
-<<<<<<< HEAD
-    verbose: bool,
-=======
     vw: W,
->>>>>>> 12960379
 }
 
 impl<'a, W: VariantWriter> Serializer<'a, W> {
@@ -131,20 +127,7 @@
     pub fn new(wr: &'a mut Write, variant_writer: W) -> Serializer<'a, W> {
         Serializer {
             wr: wr,
-<<<<<<< HEAD
-            verbose: false,
-        }
-    }
-
-    /// Creates a new MessagePack encoder whose output will be written to the writer specified.
-    /// structs will be written as maps in MessagePack
-    pub fn new_verbose(wr: &'a mut Write) -> Serializer<'a> {
-        Serializer {
-            wr: wr,
-            verbose: true,
-=======
             vw: variant_writer,
->>>>>>> 12960379
         }
     }
 }
@@ -342,15 +325,7 @@
             None => panic!("do not know how to serialize a sequence with no length"),
         };
 
-<<<<<<< HEAD
-        if self.verbose {
-            try!(write_map_len(&mut self.wr, len as u32));
-        } else {
-            try!(write_array_len(&mut self.wr, len as u32));
-        }
-=======
         try!(self.vw.write_struct_len(&mut self.wr, len as u32));
->>>>>>> 12960379
 
         while let Some(()) = try!(visitor.visit(self)) { }
 
@@ -360,15 +335,7 @@
     fn visit_struct_elt<V>(&mut self, _key: &str, value: V) -> Result<(), Error>
         where V: serde::Serialize,
     {
-<<<<<<< HEAD
-        if self.verbose {
-            if let Err(e) = write_str(&mut self.wr, _key).map_err(From::from) {
-                return Err(e);
-            }
-        }
-=======
         try!(self.vw.write_field_name(&mut self.wr, _key));
->>>>>>> 12960379
         value.serialize(self)
     }
 
